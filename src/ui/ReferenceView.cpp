--- conflicted
+++ resolved
@@ -564,7 +564,6 @@
     dialog->open();
   });
 
-<<<<<<< HEAD
   QAction *squash = menu.addAction(tr("Squash..."), [this, ref] {
     RepoView *view = RepoView::parentView(this);
     MergeDialog *dialog =
@@ -577,15 +576,10 @@
     dialog->open();
   });
 
-  bool head = (ref.isHead() || ref.isStash());
-  merge->setEnabled(!head);
-  rebase->setEnabled(!head);
-  squash->setEnabled(!head);
-=======
   bool stash = ref.isStash();
   merge->setEnabled(!stash);
   rebase->setEnabled(!stash);
->>>>>>> f570bc89
+  squash->setEnabled(!stash);
 
   menu.exec(event->globalPos());
 }
